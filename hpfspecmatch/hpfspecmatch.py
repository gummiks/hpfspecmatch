import hpfspec
import numpy as np
import pandas as pd
import glob
import astropy.io
import pickle
import os
from hpfspec import stats_help
from lmfit import minimize, Parameters
import pyde
import pyde.de
import emcee
import scipy.optimize
from hpfspec import rotbroad_help
from hpfspec import utils
import matplotlib.pyplot as plt
import astropy.modeling
from .priors import PriorSet, UP, NP, JP
from .likelihood import ll_normal_es_py, ll_normal_ev_py
from . import config

def get_data_ready(H1,Hrefs,w,v,polyvals=None,vsinis=None,plot=False):
    """
    Get data ready for MCMC
    
    INPUT:
        H1 - target spectrum (HPFSpectrum object)
        Hrefs - reference spectra (HPFSpectraList object)
        w - wavelength grid to interpolate on (array)
        v - velocities in km/s to use for absolute RV consideration (array)
        polyvals - polynomial coefficients (array)
        vsinis - vsini values km/s (array)
        plot - (boolean)

    OUTPUT:
        f1 - spectrum
        e1 - spectrum flux error
        ffrefs - spectra  (array)
        eerefs - spectra flux errors (array)
       
    EXAMPLE:
        "Target={}, rv={:0.3f}km/s, rvmed={:0.3f}km/s".format(H1.target.name,H1.rv,np.median(rabs))
        files = sorted(glob.glob('20200209_ad_leos/AD_Leo/*/*.pkl'))
        summarize_values_from_orders(files,'AD_Leo')
    """
    H1.deblaze()
    _, rabs = H1.rvabs_for_orders(v,orders=[5],plot=plot)
    H1.redshift(rv=np.median(rabs))
    f1, e1 = H1.resample_order(w)
    print("Target={}, rv={:0.3f}km/s, rvmed={:0.3f}km/s".format(H1.target.name,H1.rv,np.median(rabs)))
    
    ffrefs = []
    eerefs = []
    for i, H in enumerate(Hrefs.splist):
        H.deblaze()
        _, rabs = H.rvabs_for_orders(v,orders=[5],plot=plot)
        H.redshift(rv=np.median(rabs))
        if polyvals is None and vsinis is None:
            _f, _e = H.resample_order(w)
        else:
            _f, _e = H.resample_order(w,p=polyvals[i],vsini=vsinis[i])
        ffrefs.append(_f)
        eerefs.append(_e)
        print("Target={}, rv={:0.3f}km/s, rvmed={:0.3f}km/s".format(H1.target.name,H1.rv,np.median(rabs)))
    return f1, e1, ffrefs, eerefs 

class LPFunctionLinComb(object):
    """
    Log Likelihood function for optimizing a combination of 5 top spectra
    """
    def __init__(self,w,f1,e1,f2s,e2s):
        self.w = w
        self.data_target = {'f': f1,
                            'e': e1}
        self.data_refs   = {'f': f2s,
                            'e': e2s}
        self.num_refs = len(self.data_refs['f'])
        
        self.priors = [UP( 0., 1., 'c1', '$c1$',priortype="model"),
                       UP( 0., 1., 'c2', '$c2$',priortype="model"),
                       UP( 0., 1., 'c3', '$c3$',priortype="model"),
                       UP( 0., 1., 'c4', '$c4$',priortype="model")]
        self.ps     = PriorSet(self.priors)
        
    def get_pv_all(self,pv):
        pv_all = list(pv) + [1.-np.sum(pv)] 
        return pv_all
        
    def compute_model(self,pv):
        pv_all = self.get_pv_all(pv)    
        return np.sum([self.data_refs['f'][i]*pv_all[i] for i in range(self.num_refs)],axis=0)
        
    def __call__(self,pv):
        if 1.-np.sum(pv) < 0. or 1.-np.sum(pv)> 1.:
            return -np.inf
        if any(pv < self.ps.pmins) or any(pv>self.ps.pmaxs):
            return -np.inf
        flux_model = self.compute_model(pv)
        flux_target = self.data_target['f']
        error_target = self.data_target['e']
        log_of_priors = self.ps.c_log_prior(pv)
        log_of_model = ll_normal_ev_py(flux_target,flux_model,error_target)
        log_ln = log_of_priors + log_of_model
        #log_constraint = (np.sum(pv)-1.)/(2.*self.sigma)
        #print('lnPrior = {} lnModel = {} lnExtra = {}'.format(log_of_priors,log_of_model,log_constraint))
        return log_ln
    
class FitLinCombSpec(object):
    """
    A class to fit 5 lin-comb spectra together. Note: look at LPFunctionLinComb
    """
    def __init__(self,LPFunctionLinComb,teffs=[],fehs=[],loggs=[],vsinis=[],
                 teff_known=None,tefferr_known=None,
                 feh_known=None,feherr_known=None,
                 logg_known=None,loggerr_known=None,targetname=''):
        self.lpf = LPFunctionLinComb
        self.teffs = teffs
        self.fehs = fehs
        self.loggs = loggs
        self.vsinis = vsinis
        self.teff_known = teff_known
        self.tefferr_known = tefferr_known
        self.feh_known = feh_known
        self.feherr_known = feherr_known
        self.logg_known = logg_known
        self.loggerr_known = loggerr_known
        self.targetname = targetname
        
    def calculate_stellar_parameters(self,weights):
        #print('Weights',weights)
        #print('Teffs',self.teffs)
        if self.teffs != []:
            self.teff = weighted_value(self.teffs,weights)
        else: 
            self.teff = np.nan
        if self.teffs != []:
            self.feh = weighted_value(self.fehs,weights)
        else: 
            self.feh = np.nan
        if self.loggs != []: 
            self.logg = weighted_value(self.loggs,weights)
        else: 
            self.logg = np.nan
        if self.vsinis != []:
            self.vsini = weighted_value(self.vsinis,weights)
        print('Stellar parameters:')
        print('Teff [K]:',self.teff)
        print('Fe/H [dex]:',self.feh)
        print('logg [dex]:',self.logg)
        print('vsini [km/s]:',self.vsini)
        
    def plot_model(self,pv):
        pv_all = self.lpf.get_pv_all(pv)
        fig, (ax, bx) = plt.subplots(nrows=2,dpi=200,sharex=True,gridspec_kw={'height_ratios':[5,2]})
        ax.plot(self.lpf.w,self.lpf.data_target['f'],color='black',label='Target',lw=1)
        ff = self.lpf.compute_model(pv)
        
        ax.plot(self.lpf.w,ff,color='crimson',label='Composite',alpha=0.5,lw=1)
        ax.legend(fontsize=10)
        bx.plot(self.lpf.w,self.lpf.data_target['f']-ff,lw=1)
        bx.set_xlabel('Wavelength [A]',fontsize=12)
        bx.set_ylabel('Residual',fontsize=12)
        
        self.calculate_stellar_parameters(pv_all)
        
        title = 'log_ln={}\n'.format(self.lpf(pv))
        title += ' '.join(['c_{}={:0.5f}'.format(i,pv_all[i]) for i in range(5)])
        title += '\nTeff={:0.3f}, Fe/H={:0.3f}, logg={:0.3f}'.format(self.teff,self.feh,self.logg)
        if self.teff_known is not None and self.feh_known is not None and self.logg_known is not None:
            title += '\nTeff_0={:0.3f}+-{:0.1f}K, Fe/H_0={:0.3f}+-{:0.3f}, logg_0={:0.3f}+-{:0.3f}'.format(self.teff_known,self.tefferr_known,self.feh_known,self.feherr_known,self.logg_known,self.loggerr_known)
        ax.set_title(title,fontsize=10)
        for xx in (ax,bx):
            utils.ax_apply_settings(xx,ticksize=10)
        fig.subplots_adjust(hspace=0.05)
        
    def plot_model_with_components(self,pv,fig=None,ax=None,names=None,savename='compositeComparison.pdf',title='',scaleres=1.):
        """
        Make a plot of the 5 best stars and compare to targets spectrum.
        Compare composite spectrum to target spectrum and plot residuals.
        """
        w = self.lpf.w
        pv_all = self.lpf.get_pv_all(pv)
        self.calculate_stellar_parameters(pv_all)
        if fig is None and ax is None:
            fig, ax = plt.subplots(dpi=200)
        ax.plot(w,self.lpf.data_target['f'],color='black',label='Target',lw=1)
        ff = self.lpf.compute_model(pv)
        ax.plot(w,ff,color='crimson',label='Composite',alpha=0.5,lw=1.5)

        for i in range(5):
            ax.plot(w,self.lpf.data_refs['f'][i]+(5.0-i),lw=1,color='black')
            if names is not None:
                label = '{}, $c_{}$={:0.5f}'.format(names[i].replace('_',' '),i+1,self.lpf.get_pv_all(pv)[i])
                label+= ', Teff={:0.0f}K'.format(self.teffs[i])
            else:
                label = '$c_{}$={:0.5f}'.format(i+1,pv_all[i])
                label+= ', Teff={:0.0f}K'.format(self.teffs[i])
            ax.text(w[0],(6.12-i),label,color='black',fontsize=8)

        ax.text(w[0],1.15,'Target Spectrum (Black), Composite Spectrum (Red)',fontsize=8)
        ax.text(w[0],0.15,'Residual: Target - Composite (Scale: {:0.0f}x)'.format(scaleres),fontsize=8)
<<<<<<< HEAD
        title += 'Teff={:0.3f}, Fe/H={:0.3f}, logg={:0.3f}, vsini={:0.3f}km/s'.format(self.teff,self.feh,self.logg,self.vsini)
        ax.set_title(title,fontsize=9.5)
=======

        title += 'Target={}, Teff={:0.3f}, Fe/H={:0.3f}, logg={:0.3f}, vsini={:0.3f}km/s'.format(self.targetname,self.teff,self.feh,self.logg,self.vsini)
        ax.set_title(title,fontsize=10)
>>>>>>> 46e68eb7
        
        ax.plot(w,(self.lpf.data_target['f']-ff)*scaleres,color='black',lw=1)
        ax.set_xlabel('Wavelength [A]',fontsize=12,labelpad=2)
        ax.set_ylabel('Flux (+offset)',fontsize=12,labelpad=2)
        #ax.set_title('log_ln={}, c={}'.format(self.lpf(pv),str(self.lpf.get_pv_all(pv))),fontsize=10)
        utils.ax_apply_settings(ax,ticksize=10)
        fig.tight_layout()
        fig.savefig(savename,dpi=200)
        print('Saved to {}'.format(savename))
            
    def minimize_PyDE(self,npop=100,de_iter=200,mc_iter=1000,mcmc=True,threads=8,maximize=True,plot_priors=True,sample_ball=False):
        """
        Minimize using the PyDE
        
        NOTES:
        https://github.com/hpparvi/PyDE
        """
        centers = np.array(self.lpf.ps.centers)
        print("Running PyDE Optimizer")
        self.de = pyde.de.DiffEvol(self.lpf, self.lpf.ps.bounds, npop, maximize=maximize) # we want to maximize the likelihood
        self.min_pv, self.min_pv_lnval = self.de.optimize(ngen=de_iter)
        print("Optimized using PyDE")
        print("Final parameters:")
        self.print_param_diagnostics(self.min_pv)
        #self.lpf.ps.plot_all(figsize=(6,4),pv=self.min_pv)
        print("LogLn value:",self.min_pv_lnval)
        print("Log priors",self.lpf.ps.c_log_prior(self.min_pv))
        if mcmc:
            print("Running MCMC")
            self.sampler = emcee.EnsembleSampler(npop, self.lpf.ps.ndim, self.lpf,threads=threads)
            print("MCMC iterations=",mc_iter)
            for i,c in enumerate(self.sampler.sample(self.de.population,iterations=mc_iter)):
                print(i,end=" ")
            print("Finished MCMC")
            
    def print_param_diagnostics(self,pv):
        """
        A function to print nice parameter diagnostics.
        """
        self.df_diagnostics = pd.DataFrame(zip(self.lpf.ps.labels,self.lpf.ps.centers,self.lpf.ps.bounds[:,0],self.lpf.ps.bounds[:,1],pv,self.lpf.ps.centers-pv),columns=["labels","centers","lower","upper","pv","center_dist"])
        print(self.df_diagnostics.to_string())
        return self.df_diagnostics
    
    #def plot_chains(self,labels=None,burn=0,thin=1):
    #    print("Plotting chains")
    #    if labels==None:
    #        labels = self.lpf.ps.descriptions
    #    mcFunc.plot_chains(self.sampler.chain,labels=labels,burn=burn,thin=thin)
        
    #def plot_corner(self,labels=None,burn=0,thin=1,title_fmt='.5f',**kwargs):
    #    if labels==None:
    #        labels = self.lpf.ps.descriptions
    #    self.fig = mcFunc.plot_corner(self.sampler.chain,labels=labels,burn=burn,thin=thin,title_fmt=title_fmt,**kwargs)
                
def sample(df_chain,N=500):
    spectra = []
    for i in range(N):
        c = df_chain.iloc[np.random.randint(len(df_chain))].values[0:4]
        spectra.append(self.lpf.data_target['f']-LCS.lpf.compute_model(c))
    std = np.std(spectra,axis=0)#np.std(spectra,axis=0)
    return std


class Chi2FunctionVsiniPolynomial(object):
    def __init__(self,w,f1,e1,f2,e2,maxvsini):
        self.w = w
        self.data_target = {'f': f1,
                            'e': e1}
        self.data_ref    = {'f': f2,
                            'e': e2}
        self.priors = [UP( 0.     , maxvsini    , 'vsini', '$v \sin i$',priortype="model"),
                       UP( -1e10  , 1e10        , 'c0'   , 'c_0'       ,priortype="model"),
                       UP( -1e10  , 1e10        , 'c1'   , 'c_1'       ,priortype="model"),
                       UP( -1e10  , 1e10        , 'c2'   , 'c_2'       ,priortype="model"),
                       UP( -1e10  , 1e10        , 'c3'   , 'c_3'       ,priortype="model"),
                       UP( -1e10  , 1e10        , 'c4'   , 'c_4'       ,priortype="model"),
                       UP( -1e10  , 1e10        , 'c5'   , 'c_5'       ,priortype="model")]
        self.ps     = PriorSet(self.priors)
        
    def compute_model(self,pv,eps=0.3):
        """
        Multiply reference by polynomial and then rotationally broaden.
        """
        vsini = pv[0]
        coeffs = pv[1:]
        ff_ref = self.data_ref['f']*np.polynomial.chebyshev.chebval(self.w,coeffs)
        ff_ref = rotbroad_help.broaden(self.w,ff_ref,vsini,u1=eps)
        return ff_ref
        
    def __call__(self,pv,verbose=False):
        if any(pv < self.ps.pmins) or any(pv>self.ps.pmaxs):
            return np.inf        
        flux_model = self.compute_model(pv)
        flux_target = self.data_target['f']
        dummy_error = np.ones(len(flux_target))
        chi2 = stats_help.chi2(flux_target-flux_model,dummy_error,1,verbose=verbose)
        #print(pv,chi2)
        #log_of_priors = self.ps.c_log_prior(pv)
        return chi2

class FitTargetRefStarVsiniPolynomial(object):
    """
    A class to fit 5 lin-comb spectra together. Note: look at LPFunctionLinComb
    """
    def __init__(self,Chi2FunctionVsiniPolynomial):
        self.chi2f = Chi2FunctionVsiniPolynomial

    def plot_model(self,pv):
        vsini = pv[0]
        coeffs = pv[1:]
        fig, (ax, bx) = plt.subplots(nrows=2,dpi=200,sharex=True,gridspec_kw={'height_ratios':[5,2]})
        ax.plot(self.chi2f.w,self.chi2f.data_target['f'],color='black',label='Target',lw=1)
        ff = self.chi2f.compute_model(pv)
        ax.plot(self.chi2f.w,np.polynomial.chebyshev.chebval(self.chi2f.w,coeffs))
        
        ax.plot(self.chi2f.w,ff,color='crimson',label='Reference (vsini={:0.3f}km/s)'.format(vsini),alpha=0.5,lw=1)
        ax.legend(fontsize=10)
        bx.plot(self.chi2f.w,self.chi2f.data_target['f']-ff,lw=1)
        bx.set_xlabel('Wavelength [A]',fontsize=12)
        bx.set_ylabel('Residual',fontsize=12)
                
        title = '$\chi^2$={}, coeffs={}'.format(self.chi2f(pv),coeffs)
        ax.set_title(title,fontsize=10)
        for xx in (ax,bx):
            utils.ax_apply_settings(xx,ticksize=10)
        fig.subplots_adjust(hspace=0.05)
        
    def minimize_AMOEBA(self,centers = [0.01,0.,0.,0.,0.,0.,1.]):
        #print('Performing first Chebfit')
        #centers_coeffs = np.poly(self.chi2f.w,self.chi2f.data_target['f']-self.chi2f.data_ref['f']+1.,5)
        centers_coeffs = np.polynomial.chebyshev.chebfit(self.chi2f.w,self.chi2f.data_target['f']-self.chi2f.data_ref['f']+1.,5)
        
        #print('Found centers:',centers_coeffs)
        
        # ####################################################
        # CHANGING 20190629
        centers = [1.]+list(centers_coeffs)
        #centers = [0.5]+list(centers_coeffs)
        # ####################################################
        
        #print('With CHI',self.chi2f(centers))
        #print(len(centers),len(centers_coeffs))
        #random = self.lpf.ps.random
        #centers = np.array(self.lpf.ps.centers)
        
        self.res = scipy.optimize.minimize(self.chi2f,centers,method='Nelder-Mead',tol=1e-7,
                                   options={'maxiter': 10000, 'maxfev': 5000})#, 'disp': True})
        
        self.min_pv = self.res.x
        
        
    def minimize_PyDE(self,npop=100,de_iter=200,mc_iter=1000,mcmc=True,threads=8,maximize=False,plot_priors=True,sample_ball=False):
        """
        Minimize using the PyDE
        
        NOTES:
        https://github.com/hpparvi/PyDE
        """
        centers = np.array(self.chi2f.ps.centers)
        print("Running PyDE Optimizer")
        self.de = pyde.de.DiffEvol(self.chi2f, self.chi2f.ps.bounds, npop, maximize=False) # we want to maximize the likelihood
        self.min_pv, self.min_pv_chi2val = self.de.optimize(ngen=de_iter)
        print("Optimized using PyDE")
        print("Final parameters:")
        self.print_param_diagnostics(self.min_pv)
        #self.lpf.ps.plot_all(figsize=(6,4),pv=self.min_pv)
        #print("LogLn value:",self.min_pv_lnval)
        #print("Log priors",self.lpf.ps.c_log_prior(self.min_pv))
        if mcmc:
            print("Running MCMC")
            self.sampler = emcee.EnsembleSampler(npop, self.chi2f.ps.ndim, self.chi2f,threads=threads)
            print("MCMC iterations=",mc_iter)
            for i,c in enumerate(self.sampler.sample(self.de.population,iterations=mc_iter)):
                print(i,end=" ")
            print("Finished MCMC")

    
def chi2spectraPolyVsini(ww,H1,H2,rv1=None,rv2=None,plot=False,verbose=False,maxvsini=30.):
    """
    INPUT:
        ww - wavelength grid to interpolate on (array)
        H1 - target spectrum (HPFSpectrum object)
        H2 - reference spectrum (HPFSpectrum object)
        rv1 - radial velocity H1 km/s (float)
        rv2 - radial velocity H2 km/s (float)
        plot - (boolean)
        verbose - print additional info (boolean)

    OUTPUT:
        chi2 - chi2 values for the comparison
        vsini - 
        coeffs - 
        
    EXAMPLE:
        H1 = HPFSpectrum(df[df.name=='G_9-40'].filename.values[0])
        H2 = HPFSpectrum(df[df.name=='AD_Leo'].filename.values[0])

        wmin = 10280.
        wmax = 10380.
        ww = np.arange(wmin,wmax,0.01)
        chi2spectraPolyVsini(ww,H1,H2,rv1=14.51,plot=True)
        
    """
    ff1, ee1 = H1.resample_order(ww)
    ff2, ee2 = H2.resample_order(ww)
    
    C = Chi2FunctionVsiniPolynomial(ww,ff1,ee1,ff2, ee2, maxvsini)
    FTRSVP = FitTargetRefStarVsiniPolynomial(C)
    FTRSVP.minimize_AMOEBA()
    vsini = FTRSVP.min_pv[0]
    coeffs = FTRSVP.min_pv[1:]
    chi2 = C(FTRSVP.min_pv)
    
    if plot:
        FTRSVP.plot_model(FTRSVP.min_pv)
        
    return chi2, vsini, coeffs


def chi2spectraPolyLoop(ww,H1,Hrefs,plot_all=False,plot_chi=True,verbose=True,maxvsini=30.):
    """
    Calculate chi square - target and list of reference spectra
    
    INPUT:
        ww - wavelength grid to interpolate on (array)
        H1 - target spectrum (HPFSpectrum object)
        Hrefs - reference spectra (HPFSpectraList object)
        plot_all - creates many additional plots (boolean)
        plot_chi = plot chi2 H1 vs other stars (boolean)
        verbose - print additional info (boolean)
    
    OUTPUT:
        df - dataframe of all reference stars sorted by chi2 (chi2, poly_params, and vsini values)
        df_best - dataframe with 5 best reference stars (chi2, poly_params, and vsini values)
        Hrefs_best - 5 best fitting reference stars
        
    EXAMPLE:
        
    """
    chis = []
    poly_params = []
    vsinis = []
    for i, H2 in enumerate(Hrefs):
        if i == 0:#SEJ
            print('First step: Matching target star to all library stars')
            print("##################")

        chi, vsini, p  = chi2spectraPolyVsini(ww,H1,H2,plot=plot_all,maxvsini=maxvsini)
        if verbose: print('{:3d}/{:2d}, Target = {:18s} Library Star = {:18s} chi2 = {:6.3f}'.format(i+1,len(Hrefs),H1.object,H2.object,
        chis.append(chi)
        poly_params.append(p)
        vsinis.append(vsini)
        
    refnames = [H.object for H in Hrefs]
    df = pd.DataFrame(list(zip(refnames,chis,poly_params,vsinis)),columns=['OBJECT_ID','chi2','poly_params','vsini'])
    df = df.sort_values('chi2')
    df = df.reset_index(drop=False)
    df_best = df[0:5]
    Hrefs_best = hpfspec.HPFSpecList(np.array(Hrefs)[df_best['index'].values]);#SEJ
    
    if plot_chi:
        fig, ax = plt.subplots(dpi=200)
        ax.plot(df.chi2,lw=0,marker='h')
        ax.set_xticks(range(len(chis)))
        ax.set_ylabel('$\chi^2$')
        utils.ax_apply_settings(ax)
        ax.set_xticklabels(df['OBJECT_ID'])
        ax.tick_params('x',labelsize=8)
        ax.set_title('{} vs other stars'.format(H1.object))
        for lab in ax.get_xticklabels():
            lab.set_rotation(90.)
        ax.set_yscale('log')
        #x.set_ylim(0.01,1e3)
    return df, df_best, Hrefs_best

def weighted_value(values,weights):
    """
    Array of weighted values
    """
    return np.dot(values,weights)

def run_specmatch(Htarget,Hrefs,ww,v,df_library,df_target=None,plot=True,savefolder='out/',maxvsini=30.):
    """
    Second chi2 loop, creates composite spectrum 
    
    INPUT:
        Htarget - target spectrum (HPFSpectrum object)
        Hrefs - reference spectra (HPFSpectraList object)
        ww - wavelength grid to interpolate on (array)
        v - velocities in km/s to use for absolute RV consideration (array)
        df_library - dataframe with info on Teff/FeH/logg for the library stars
        df_target - dataframe with target parameter info
        plot - save SpecMatch plots (boolean)
        savefolder - output directory name (String)
    
    OUTPUT:
        stellar parameters teff, feh, logg, vsini, and their errors
        df_chi_total, LCS  
    
    EXAMPLE:
        
    """
    print('##################')
    print('Saving results to {}'.format(savefolder))
    print('##################')
    utils.make_dir(savefolder)
    targetname = Htarget.object
    ##############################
    
    print('##################')
    print('Running Chi2 loop')
    print('##################')
    ##############################
    # STEP 1: Chi2 Loop
    df_chi, df_chi_best, Hbest = chi2spectraPolyLoop(ww,Htarget,Hrefs,plot_all=False,verbose=True,
                                                     maxvsini=maxvsini)
    ##############################
    # Combine best data
    df_chi_best_total = pd.merge(df_chi_best,df_library,on='OBJECT_ID')
    df_chi_total = pd.merge(df_chi,df_library,on='OBJECT_ID')
    
    if plot:
        plot_chi_teff_feh_logg_panel(df_chi_total.chi2,
                                     df_chi_total.Teff,
                                     df_chi_total['[Fe/H]'],
                                     df_chi_total['log(g)'],
                                     savename=savefolder+targetname+'_chi2_3panel.png')
        plot_teff_feh_logg_corr_panel(df_chi_total.Teff.values,
                                      df_chi_total['[Fe/H]'].values,
                                      df_chi_total['log(g)'].values,
                                      df_chi_total.chi2.values,
                                      e_teff=df_chi_total['e_Teff'],
                                      e_feh=df_chi_total['e_[Fe/H]'],
                                      e_logg=df_chi_total['e_log(g)'],
                                      savename=savefolder+targetname+'_chi2_corrpanel.png')
    if df_target is not None:
        teff_known = df_target.Teff.values[0]
        tefferr_known = df_target.e_Teff.values[0]
        feh_known  = df_target['[Fe/H]'].values[0]
        feherr_known = df_target['e_[Fe/H]'].values[0]
        logg_known = df_target['log(g)'].values[0]
        loggerr_known = df_target['e_log(g)'].values[0]
    else: 
        teff_known = np.nan
        tefferr_known = np.nan
        feh_known  = np.nan
        feherr_known = np.nan
        logg_known = np.nan
        loggerr_known = np.nan
        
    print('##################')
    print('Performing Linear Combination Optimization')
    print('##################')

    ##############################
    # STEP 2 LINEAR COMBINATION
    ##############################
    f1, e1, ffrefs, eerefs  = get_data_ready(Htarget,Hbest,ww,v,polyvals=df_chi_best.poly_params.values,
                                             vsinis=df_chi_best.vsini.values)
    L = LPFunctionLinComb(ww,f1,e1,ffrefs,eerefs)
    LCS = FitLinCombSpec(L,df_chi_best_total.Teff.values,
                         df_chi_best_total['[Fe/H]'].values,
                         df_chi_best_total['log(g)'].values,
                         df_chi_best_total['vsini'].values,
                         teff_known=teff_known,
                         tefferr_known=tefferr_known,
                         feh_known=feh_known,
                         feherr_known=feherr_known,
                         logg_known=logg_known,
                         loggerr_known=loggerr_known,
                         targetname=targetname)
    LCS.minimize_PyDE(mcmc=False)
    print(LCS.min_pv)
    #LCS.plot_model(LCS.min_pv)# SEJ
    if plot:
        LCS.plot_model_with_components(LCS.min_pv,names=df_chi_best['OBJECT_ID'].values,title = "",
                                       savename=savefolder+targetname+'_compositecomparison.png')
        
    teff = LCS.teff
    feh = LCS.feh
    logg = LCS.logg
    vsini = LCS.vsini
    teff_delta = teff - teff_known
    feh_delta = feh - feh_known
    logg_delta = logg - logg_known
    
    # Saving to pickle file
    weights = LCS.lpf.get_pv_all(LCS.min_pv)
    results = {'teff': teff,
               'logg': logg,
               'feh':  feh,
               'vsini': vsini,
               'weights': weights}
    savefile = open(savefolder+targetname+'_results.pkl',"wb")
    pickle.dump(results,savefile)
    savefile.close()
    print('Saved results to {}'.format(savefolder+targetname+'_results.pkl'))
    
    print('##################')
    print('Saving Chi2 dataframe to {}'.format(savefolder+targetname+'_chi2results.csv'))
    print('##################')
    df_chi_total.to_csv(savefolder+targetname+'_chi2results.csv',index=False)
    df_chi_best_total['weights'] = weights
    df_chi_best_total.to_csv(savefolder+targetname+'_chi2results_best.csv',index=False)
    return teff, feh, logg, vsini, teff_delta, feh_delta, logg_delta, df_chi_total, LCS

def plot_chi_teff_feh_logg_panel(chis,teff,feh,logg,savename='chi2panel.pdf',fig=None,title=''):
    """
    3panel plot chi2 vs Teff, FeH, logg for 5 best fit stars among all library stars
    
    INPUT:
        chis - (array)
        teff - (array)
        feh - (array)
        logg - (array)
        savename - directory name to save plot (str)
        title - plot title (str)

    OUTPUT:
        saves 3panel plot
            
    EXAMPLE:
        plot_chi_teff_feh_logg_panel(df_chi.chi2,df_chi.Teff,df_chi['[Fe/H]'],df_chi['log(g)'],savename='chi2.pdf')
    """
    if fig is None:
        fig, (ax, bx, cx) = plt.subplots(dpi=200,ncols=3,sharey=True,figsize=(6,2))
    df = pd.DataFrame(list(zip(chis,teff,feh,logg)),columns=['chi2','teff','feh','logg'])
    df_best = df.sort_values('chi2').reset_index(drop=True)[0:5]
    ax.plot(teff,chis,marker='o',lw=0)
    ax.plot(df_best.teff,df_best.chi2,color='crimson',marker='h',lw=0)
    #ax.set_xlim(2950.,4050)
    #ax.set_xticks(np.arange(3000,4100,200))

    ax.set_yscale('log')
    ax.set_ylabel('$\chi^2$',fontsize=10,labelpad=2)
    ax.set_xlabel('$T_{\mathrm{eff}}$ [K]',fontsize=10,labelpad=2)
    bx.set_xlabel('[Fe/H] ',fontsize=10,labelpad=2)
    cx.set_xlabel('$\log(g)$',fontsize=10,labelpad=2)

    bx.plot(feh,chis,marker='o',lw=0)
    bx.plot(df_best.feh,df_best.chi2,color='crimson',marker='h',lw=0)
    #bx.set_xlim(-0.55,0.55)
    #bx.set_xticks(np.arange(-0.5,0.55,0.25))

    cx.plot(logg,chis,marker='o',lw=0)
    cx.plot(df_best.logg,df_best.chi2,color='crimson',marker='h',lw=0)
    #cx.set_xlim(4.7,5.1)

    for xx in (ax,bx,cx):
        utils.ax_apply_settings(xx,ticksize=7)
        xx.tick_params(pad=2)
        #xx.set_ylim(3e3,1.5e5)
    bx.set_title(title,fontsize=14)
    fig.subplots_adjust(wspace=0.1,right=0.97,left=0.08,bottom=0.15,top=0.95)
    fig.savefig(savename,dpi=200)
    print('Saved to: {}'.format(savename))
    
def plot_teff_feh_logg_corr_panel(teff,feh,logg,chis,e_teff=None,e_feh=None,e_logg=None,fig=None,ax=None,bx=None,
                                  savename='corr_panel.pdf',scale_factor_for_points=200.):
    """
    Plot of teff vs feh, logg for 5 best fit stars among all library stars
    
    INPUT:
        teff - (array)
        feh - (array)
        logg - (array)
        chis - (array)
        savename - directory name to save plot (str)
        title - plot title (str)

    OUTPUT:
        saves correlation plot
        
    """
    if ax is None and bx is None and fig is None:
        fig, (ax,bx) = plt.subplots(ncols=2,dpi=200,sharey=True,figsize=(10,3))

    colors = utils.get_cmap_colors(p=chis)
    df_chi = pd.DataFrame(zip(teff,feh,logg,chis),columns=['Teff','[Fe/H]','log(g)','chi2'])
    df_chi = df_chi.sort_values('chi2').reset_index(drop=True)
    df_chi_best = df_chi[0:5]

    # First plot:
    ax.scatter(df_chi['[Fe/H]'],df_chi.Teff,s=scale_factor_for_points/df_chi.chi2.values**2.,color='black')
    ax.scatter(df_chi_best['[Fe/H]'],df_chi_best.Teff,lw=0,color='crimson',s=scale_factor_for_points/df_chi_best.chi2.values**2.)

    if e_feh is not None and e_logg is not None and e_teff is not None:
        median_xerr = np.median(e_feh)
        median_yerr = np.median(e_teff)
        ax.errorbar(-0.4,3950,xerr=median_xerr,yerr=median_yerr,capsize=3,elinewidth=0.5,mew=0.5,color='black')
        ax.text(-0.40+0.0,3820,'Median error',fontsize=10,horizontalalignment='center')

    # Second plot
    bx.scatter(df_chi['log(g)'],df_chi.Teff,s=scale_factor_for_points/df_chi.chi2.values**2.,color='black',
               label='Library spectra:\n(radius$\propto 1/\chi^2$)')
    bx.scatter(df_chi_best['log(g)'],df_chi_best.Teff,lw=0,color='crimson',s=scale_factor_for_points/df_chi_best.chi2.values**2.,label='5 Best-fit spectra')
    bx.legend(loc='upper right',fontsize=9,frameon=False)
    
    if e_feh is not None and e_logg is not None and e_teff is not None:
        median_xerr = np.median(e_logg)
        bx.errorbar(4.68,3230,xerr=median_xerr,yerr=median_yerr,capsize=3,elinewidth=0.5,mew=0.5,color='black')
        bx.text(4.685,3100,'Median error',fontsize=10,horizontalalignment='center')

    ax.set_ylabel('$T_{\mathrm{eff}}$ [K]',fontsize=12,labelpad=2)
    ax.set_xlabel('Fe/H [dex]',fontsize=12,labelpad=1)
    bx.set_xlabel('$\log (g)$ [dex]',fontsize=12,labelpad=1)

    fig.subplots_adjust(wspace=0.05)

    for xx in (ax,bx):
        utils.ax_apply_settings(xx,ticksize=9)
        xx.grid(lw=0.4,alpha=0.3)
        utils.ax_set_linewidth(xx,1.3)
    
    fig.savefig(savename,dpi=200)
    print('Saved to: {}'.format(savename))


def summarize_values_from_orders(files_pkl,targetname):
    """
    Summarize values from different orders from SpecMatch analysis

    INPUT:
        Name of pickle files

    OUTPUT:
        saves two .csv files:
            1) a .csv file with the Teff, Fe/H, and logg values from all of the orders
            2) a .csv file with the median and the standard deviation from different orders

    Example:
        files = sorted(glob.glob('20200209_ad_leos/AD_Leo/*/*.pkl'))
        summarize_values_from_orders(files,'AD_Leo')
    """
    #basedir = files_pkl[0].split(os.sep)[0:2]
    #basedir = os.path.join(*files[0].split(os.sep)[0:-2])
    savefolder = os.path.join(*files_pkl[0].split(os.sep)[0:-2])
    target= targetname
    params = ['teff','logg','feh','vsini']
    results = []
    for filename in files_pkl:
        f = open(filename,'rb')
        res = pickle.load(f)
        results.append(res)
        f.close()
    df = pd.DataFrame(results)
    df['filenames'] = files_pkl
    medians = df.median(axis=0).values
    stds = df.std(axis=0).values
    
    df_med = pd.DataFrame(list(zip(params,medians,stds)),columns=['parameters','median','std'])
    
    df.to_csv(savefolder+os.sep+target+'_overview.csv',index=False)
    df_med.to_csv(savefolder+os.sep+target+'_med.csv',index=False)
    
    print('Saved to {}'.format(savefolder+os.sep+target+'_overview.csv'))
    print('Saved to {}'.format(savefolder+os.sep+target+'_med.csv'))
    return df, df_med

def run_specmatch_for_orders(targetfile, targetname, outputdirectory='specmatch_results', HLS=None, 
                             path_df_lib=config.PATH_LIBRARY_DB, orders = ['4', '5', '6', '14', '15', '16', '17'],
                             maxvsini=30.):
    """
    run hpfspecmatch for a given target file and orders
    
    INPUT:
        targetfile - name of target file
        targetname - target name, queried via simbad or tic ('GJ_251' or TIC 68581262)
        outputdirectory - folder to save overall results and plots
        HLS - refence stars as an HPFSpecList object, defaults to normal library
        path_df_lib - path to .csv file containing info on Teff/FeH/logg for all library stars
                    - defaults to config.PATH_LIBRARY_DB
        orders - hpf orders to run (orders 4, 5, 6, 14, 15, 16, and 17
                    recommended as they are the cleanest orders with minimal tellurics)
        maxvsini - maximum vsini to consider (default = 30 km/s)
    
    OUTPUT:
        result files will be saved to outputdirectory
    
    EXAMPLE:
        filename = '../input/20201020_hpf_gto_targets/Slope-20200114T091114_R01.optimal.fits'
        targetname = 'GJ_251'
        HLS = hpfspec.HPFSpecList(filelist=library_fitsfiles)
        outputdir = '20201020_hpf_gto_targets/GJ_251'
        run_specmatch_for_orders(filename, targetname , outputdir, HLS)
    
    NOTES:
        targetname will be queried via simbad or tic which saves a configuration file to target config directory
    
    """
    # Target data
    Htarget = hpfspec.HPFSpectrum(targetfile,targetname = targetname)

    print('Reading Library DataBase from: {}'.format(path_df_lib))
    df_lib = pd.read_csv(path_df_lib)
    
    # Reference data
    if HLS is None:
        print('No HLS supplied, defaulting to default library')
        HLS = hpfspec.HPFSpecList(filelist=config.LIBRARY_FITSFILES)
        Hrefs   = HLS.splist

    # Run spectral matching algorithm for first two orders
    # in principle we should run all orders, just first two as an example
    for o in orders:
        print("##################")
        print("Order {}".format(o))
        print("##################")
        wmin = config.BOUNDS[o][0] # Lower wavelength bound in A
        wmax = config.BOUNDS[o][1] # Upper wavelength bound in A
        ww = np.arange(wmin,wmax,0.01)   # Wavelength array to resample to
        v = np.linspace(-125,125,1501)   # Velocities in km/s to use for absolute RV consideration
        savefolder = '{}/{}_{}/'.format(outputdirectory,Htarget.object,o) # foldername to save

        #############################################################
        # Run specmatch for order 
        #############################################################
        t,f,l,vis,te,fe,le,df_chi,LCS = run_specmatch(Htarget,   # Target class
                                                      HLS.splist,# Library spectra
                                                      ww,        # Wavelength to resample to
                                                      v,         # velocity range to use for absolute rv
                                                      df_lib,    # dataframe with info on Teff/FeH/logg for the library stars
                                                      savefolder=savefolder,
                                                      maxvsini=maxvsini)
        
def plot_crossvalidation_results_1d(order,df_crossval,savefolder):
    """
    
    """
    print('plotting 1D crossval')
    fig, (ax,bx,cx) = plt.subplots(nrows=3,sharex=True,dpi=200)
    x =range(len(df_crossval))
    label = 'std={:0.2f}K'.format(np.std(df_crossval.d_teff))
    print(label)
    ax.plot(df_crossval.d_teff,'k.',markersize=8)
    ax.set_ylim(ax.get_ylim()[0]*1.6,ax.get_ylim()[1]*2.2)

    label = 'std={:0.2f}dex'.format(np.std(df_crossval.d_feh))
    print(label)
    bx.plot(df_crossval.d_feh,'k.',markersize=8)
    bx.set_ylim(bx.get_ylim()[0]*2.0,bx.get_ylim()[1]*2.2)

    label = 'std={:0.2f}dex'.format(np.std(df_crossval.d_logg))
    print(label)
    cx.plot(df_crossval.d_logg,'k.',markersize=8)
    cx.set_ylim(cx.get_ylim()[0]*2.2,cx.get_ylim()[1]*2.2)

    for xx in (ax,bx,cx):
        utils.ax_apply_settings(xx)
        xx.tick_params(labelsize=9,pad=2)
        xx.grid(lw=0.3)
        #xx.legend(bbox_to_anchor=(1.,1.),fontsize=12)
    fig.subplots_adjust(hspace=0.05)
    ax.set_ylabel('$\Delta$Teff [K]',fontsize=12,labelpad=-4)
    bx.set_ylabel('$\Delta$Fe/H [K]',fontsize=12,labelpad=-2)
    cx.set_ylabel('$\Delta$logg [K]',fontsize=12,labelpad=-2)
    cx.set_xlabel('Library spectrum #',fontsize=12)
    ax.set_title('Library Performance (HPF Order {})'.format(order))
    plt.savefig('{}/crossvalidation_o{}_plot1D.png'.format(savefolder,order))
    
def plot_crossvalidation_results_2d(order,df_crossval,savefolder):
    """
    """
    print('plotting 2D crossval')
    dd = df_crossval[["d_teff","d_feh","d_logg"]]
    fig, axx = plt.subplots(nrows=3,ncols=3,dpi=200,figsize=(6,6))

    for xx in [axx[0,1],axx[0,2],axx[1,2]]:
        xx.axes.set_axis_off()

    labels = ["$\Delta T_{\mathrm{eff}}$","$\Delta$[Fe/H]","$\Delta \log g$"]
    xlabels = ["$\Delta T_{\mathrm{eff}}$ [K]","$\Delta$[Fe/H] [dex]","$\Delta \log g$ [dex]"]

    #xlims = [xx.get_xlim() for xx in [axx[1,0],axx[2,0],axx[2,1]]]
    xlims = []
    diag = [axx[0,0],axx[1,1],axx[2,2]]
    for i,xx in enumerate(diag):
        xx.set_title(labels[i],fontsize=12)
        _y, _x,_ = xx.hist(dd.iloc[:,i].values,color="black",histtype="step",bins=7,
                           range=[dd.iloc[:,i].values.min(),dd.iloc[:,i].values.max()])
        g = astropy.modeling.models.Gaussian1D(stddev=np.std(dd.iloc[:,i].values))
        xmax = np.max(np.abs(dd.iloc[:,i].values))
        x = np.linspace(-xmax,xmax,1000)
        y = (g(x)/(np.max(g(x))))*(np.max(_y))
        xx.plot(x,y,color="crimson",lw=1,ls="--")

        if i == 0: 
            xx.xaxis.set_visible(False)
            xx.yaxis.set_visible(False)    
            #xx.set_xlim(xlims[0][0],xlims[0][1])
        if i == 1: 
            xx.xaxis.set_visible(False)
            xx.yaxis.set_visible(False)
            #xx.set_xlim(xlims[2][0],xlims[2][1])
        if i == 2: 
            xx.yaxis.set_visible(False)
        xlims.append(xx.get_xlim())

    axx[1,0].plot(df_crossval.d_teff.values,df_crossval.d_feh.values,marker="o",lw=0,color="k",alpha=0.8)
    axx[1,0].set_xlim(xlims[0][0],xlims[0][1])
    axx[2,0].plot(df_crossval.d_teff.values,df_crossval.d_logg.values,marker="o",lw=0,color="k",alpha=0.8)
    axx[2,0].set_xlim(xlims[0][0],xlims[0][1])
    axx[2,1].plot(df_crossval.d_feh.values,df_crossval.d_logg.values,marker="o",lw=0,color="k",alpha=0.8)
    axx[2,1].set_xlim(xlims[1][0],xlims[1][1])

    axx[2,1].yaxis.set_visible(False)
    axx[1,0].xaxis.set_visible(False)

    axx[1,0].set_ylabel(xlabels[1],fontsize=12,labelpad=3)
    axx[2,0].set_ylabel(xlabels[2],fontsize=12,labelpad=-2)
    axx[2,0].set_xlabel(xlabels[0],fontsize=12)
    axx[2,1].set_xlabel(xlabels[1],fontsize=12)
    axx[2,2].set_xlabel(xlabels[2],fontsize=12)

    for xx in axx.flatten():
        utils.ax_apply_settings(xx,ticksize=10)
        xx.grid(lw=0)
        xx.tick_params(pad=1)

    fig.subplots_adjust(wspace=0.02,hspace=0.02)
    plt.savefig('{}/crossvalidation_o{}_plot2D.png'.format(savefolder,order))
    
        
def run_crossvalidation_for_orders(order, df_lib, HLS, outputdir, plot_results = True):
    """
    Run cross validation for a given order
    
    Here, cross validation is performed using a "leave one out" approach.
    We loop through the full stellar library leaving one library star out,
    where we try and recover the stellar parameters for that spectrum and compare it with the known values
    
    INPUT:
        order - order to run cross validation for (orders 4, 5, 6, 14, 15, 16, and 17
                    recommended as they are the cleanest orders with minimal tellurics)
        df_lib - dataframe with info on Teff/FeH/logg for the library stars
        HLS - refence stars as an HPFSpecList object
        outputdir - folder to save overall results and plots
        plot_results - plots figures summarizing the cross validation results
    
    OUTPUT:
        returns df_crossval dataframe with columns 'teff','feh','logg','vsini',
            'd_teff','d_feh','d_logg' where d_*param* is the difference between the known value
             and the recovered value from the cross validation
        df_crossval saved to csv in outputdir
    
    EXAMPLE:
        order = '17' # recommended order
        
        LIBRARY_DIR = '../library/20201008_specmatch_nir/'
        
        df_lib = pd.read_csv(LIBRARY_DIR+'20201008_specmatch_nir.csv')
        library_fitsfiles = glob2.glob(LIBRARY_DIR+'FITS/*/*.fits')
        HLS = hpfspec.HPFSpecList(filelist=library_fitsfiles)
        
        outputdir = 'cross_validation_{}'.format(order)
        
        run_crossvalidation_for_orders(order, df_lib,HLS, outputdir)
        
    
    NOTES:
        
    
    """
    wmin = config.BOUNDS[order][0]
    wmax = config.BOUNDS[order][1]
    ww = np.arange(wmin,wmax,0.01)
    v = np.linspace(-125,125,1501)
    res = []
    obj_names = []
    # Looping over every star in the library
    for i in range(len(df_lib)):
        print(i)
        # Target data
        Htarget = HLS.splist[i]
        df_target = df_lib[df_lib['OBJECT_ID'] == Htarget.object]
        # Removing the target star from the library
        Hrefs   = np.delete(np.array(HLS.splist),i)
        # Run specmatch without the target star in the library
        _res = run_specmatch(Htarget,Hrefs,ww,v,df_lib,df_target,plot=True,
                             savefolder='{}/plots/'.format(outputdir))
        res.append(_res)
        obj_names.append(Htarget.object)
        
    # Collect all of the results and save
    df_crossval = pd.DataFrame(res,columns=['teff','feh','logg','vsini','d_teff','d_feh','d_logg','_','__'])
    df_crossval = df_crossval[['teff','feh','logg','vsini','d_teff','d_feh','d_logg']]
    df_crossval['targetname'] = obj_names
    
    result_savename = '{}/crossvalidation_resuls_o{}.csv'.format(outputdir,order)
    df_crossval.to_csv(result_savename)
    print('Saved tesult to: {}'.format(result_savename))
    
    if plot_results == True:
        plot_crossvalidation_results_1d(order,df_crossval,outputdir)
        plot_crossvalidation_results_2d(order,df_crossval,outputdir)
        
    
    return df_crossval
<|MERGE_RESOLUTION|>--- conflicted
+++ resolved
@@ -199,14 +199,9 @@
 
         ax.text(w[0],1.15,'Target Spectrum (Black), Composite Spectrum (Red)',fontsize=8)
         ax.text(w[0],0.15,'Residual: Target - Composite (Scale: {:0.0f}x)'.format(scaleres),fontsize=8)
-<<<<<<< HEAD
-        title += 'Teff={:0.3f}, Fe/H={:0.3f}, logg={:0.3f}, vsini={:0.3f}km/s'.format(self.teff,self.feh,self.logg,self.vsini)
-        ax.set_title(title,fontsize=9.5)
-=======
 
         title += 'Target={}, Teff={:0.3f}, Fe/H={:0.3f}, logg={:0.3f}, vsini={:0.3f}km/s'.format(self.targetname,self.teff,self.feh,self.logg,self.vsini)
         ax.set_title(title,fontsize=10)
->>>>>>> 46e68eb7
         
         ax.plot(w,(self.lpf.data_target['f']-ff)*scaleres,color='black',lw=1)
         ax.set_xlabel('Wavelength [A]',fontsize=12,labelpad=2)
